"""Tests for mava_sync.py"""

import importlib
import os
from unittest.mock import Mock, patch

import pytest

import mava_sync
from mava_sync import (
    fetch_page,
    health_check,
    process_tickets_batch,
    sync_all_pages,
    upsert_to_table,
)


@pytest.fixture
def mock_session():
    """Mock requests session"""
    session = Mock()
    return session


@pytest.fixture
def sample_tickets():
    """Sample ticket data for testing"""
    return [
        {
            "_id": "1",
            "status": "open",
            "customer": {"_id": "cust1", "name": "Test Customer"},
            "messages": [{"_id": "msg1", "content": "Test message"}],
            "attributes": [
                {"_id": "attr1", "attribute": "test_attr", "content": "test_value"}
            ],
        },
        {
            "_id": "2",
            "status": "closed",
            "customer": {"_id": "cust2", "name": "Test Customer 2"},
            "messages": [],
            "attributes": [],
        },
    ]


@patch("mava_sync.test_mava_auth")
@patch("mava_sync.get_supabase_client")
def test_health_check_success(mock_get_client, mock_test_auth):
    """Test successful health check"""
    mock_supabase = Mock()
    mock_get_client.return_value = mock_supabase
    mock_supabase.table.return_value.select.return_value.limit.return_value.execute.return_value = (
        Mock()
    )
    mock_test_auth.return_value = True

    result = health_check()

    assert result is True
    mock_supabase.table.assert_called_once_with("mava_tickets")


@patch("mava_sync.test_mava_auth")
@patch("mava_sync.get_supabase_client")
def test_health_check_failure(mock_get_client, mock_test_auth):
    """Test failed health check"""
    mock_supabase = Mock()
    mock_get_client.return_value = mock_supabase
    mock_supabase.table.side_effect = Exception("Connection error")
    mock_test_auth.return_value = True

    result = health_check()

    assert result is False


def test_fetch_page_success(mock_session, sample_tickets):
    """Test successful API page fetch"""
    mock_response = Mock()
    mock_response.status_code = 200
    mock_response.json.return_value = {"tickets": sample_tickets}
    mock_response.raise_for_status.return_value = None
    mock_session.get.return_value = mock_response

    result = fetch_page(mock_session, skip=0)

    assert result == sample_tickets
    mock_session.get.assert_called_once()


def test_fetch_page_with_data_field(mock_session, sample_tickets):
    """Test API page fetch with 'data' field"""
    mock_response = Mock()
    mock_response.status_code = 200
    mock_response.json.return_value = {"data": sample_tickets}
    mock_response.raise_for_status.return_value = None
    mock_session.get.return_value = mock_response

    result = fetch_page(mock_session, skip=0)

    assert result == sample_tickets


def test_fetch_page_direct_array(mock_session, sample_tickets):
    """Test API page fetch with direct array response"""
    mock_response = Mock()
    mock_response.status_code = 200
    mock_response.json.return_value = sample_tickets
    mock_response.raise_for_status.return_value = None
    mock_session.get.return_value = mock_response

    result = fetch_page(mock_session, skip=0)

    assert result == sample_tickets


@patch("mava_sync.get_supabase_client")
def test_upsert_to_table_success(mock_get_client):
    """Test successful table upsert"""
    mock_supabase = Mock()
    mock_get_client.return_value = mock_supabase
    mock_resp = Mock()
    mock_resp.data = [{"id": "1"}]
    mock_supabase.table.return_value.upsert.return_value.execute.return_value = (
        mock_resp
    )

    sample_records = [{"id": "1", "name": "Test"}]

    # Should not raise any exception
    upsert_to_table("test_table", sample_records)

    mock_supabase.table.assert_called_once_with("test_table")


@patch("mava_sync.get_supabase_client")
def test_upsert_to_table_empty_list(mock_get_client):
    """Test upsert with empty record list"""
    upsert_to_table("test_table", [])

    # Should not call supabase at all
    mock_get_client.assert_not_called()


@patch("mava_sync.get_supabase_client")
def test_upsert_to_table_failure(mock_get_client):
    """Test failed table upsert"""
    mock_supabase = Mock()
    mock_get_client.return_value = mock_supabase
    mock_resp = Mock()
    mock_resp.data = None
    mock_supabase.table.return_value.upsert.return_value.execute.return_value = (
        mock_resp
    )

    sample_records = [{"id": "1", "name": "Test"}]

<<<<<<< HEAD
    # Should not raise any exception, just log the error
    upsert_to_table("test_table", sample_records)

    # Verify that the function attempted to upsert
=======
    # The function should not raise an exception, but should log an error
    upsert_to_table("test_table", sample_records)

    # Verify that the table was called
>>>>>>> fbb9dce5
    mock_supabase.table.assert_called_once_with("test_table")


@patch("mava_sync.upsert_to_table")
def test_process_tickets_batch(mock_upsert, sample_tickets):
    """Test ticket batch processing"""
    process_tickets_batch(sample_tickets)

    # Should call upsert_to_table for each table type
    expected_calls = [
<<<<<<< HEAD
        "customers",
        "tickets",
        "messages",
        "ticket_attributes",
        "customer_attributes",
=======
        "mava_customers",
        "mava_tickets",
        "mava_messages",
        "mava_ticket_attributes",
        "mava_customer_attributes",
>>>>>>> fbb9dce5
    ]
    actual_calls = [call[0][0] for call in mock_upsert.call_args_list]

    for expected_table in expected_calls:
        assert expected_table in actual_calls


@patch("mava_sync.fetch_page")
@patch("mava_sync.process_tickets_batch")
@patch("requests.Session")
def test_sync_all_pages(mock_session_class, mock_process, mock_fetch, sample_tickets):
    """Test complete sync process"""
    mock_session = Mock()
    mock_session_class.return_value = mock_session

    # First call returns tickets, second call returns empty (end of pagination)
    mock_fetch.side_effect = [sample_tickets, []]

    sync_all_pages()

    assert mock_fetch.call_count == 2
    mock_process.assert_called_once_with(sample_tickets)


@pytest.fixture(autouse=True)
def mock_env_vars():
    """Mock required environment variables"""
    with patch.dict(
        os.environ,
        {
            "MAVA_AUTH_TOKEN": "test_token",
            "SUPABASE_URL": "https://test.supabase.co",
            "SUPABASE_SERVICE_KEY": "test_key",
            "PAGE_SIZE": "50",
            "LOG_LEVEL": "INFO",
        },
    ):
        yield


class TestEnvironmentVariables:
    """Test environment variable handling"""

    def test_missing_required_vars(self):
        """Test behavior when required environment variables are missing"""
        with patch.dict(os.environ, {}, clear=True):
            with pytest.raises(SystemExit):
                importlib.reload(mava_sync)

    def test_optional_vars_defaults(self):
        """Test that optional variables have proper defaults"""
        with patch.dict(
            os.environ,
            {
                "MAVA_AUTH_TOKEN": "test_token",
                "SUPABASE_URL": "https://test.supabase.co",
                "SUPABASE_SERVICE_KEY": "test_key",
            },
            clear=True,
        ):
            importlib.reload(mava_sync)

            assert mava_sync.PAGE_SIZE == 50
            assert mava_sync.LOG_LEVEL == "INFO"<|MERGE_RESOLUTION|>--- conflicted
+++ resolved
@@ -158,17 +158,10 @@
 
     sample_records = [{"id": "1", "name": "Test"}]
 
-<<<<<<< HEAD
     # Should not raise any exception, just log the error
     upsert_to_table("test_table", sample_records)
 
     # Verify that the function attempted to upsert
-=======
-    # The function should not raise an exception, but should log an error
-    upsert_to_table("test_table", sample_records)
-
-    # Verify that the table was called
->>>>>>> fbb9dce5
     mock_supabase.table.assert_called_once_with("test_table")
 
 
@@ -179,19 +172,11 @@
 
     # Should call upsert_to_table for each table type
     expected_calls = [
-<<<<<<< HEAD
-        "customers",
-        "tickets",
-        "messages",
-        "ticket_attributes",
-        "customer_attributes",
-=======
         "mava_customers",
         "mava_tickets",
         "mava_messages",
         "mava_ticket_attributes",
         "mava_customer_attributes",
->>>>>>> fbb9dce5
     ]
     actual_calls = [call[0][0] for call in mock_upsert.call_args_list]
 
